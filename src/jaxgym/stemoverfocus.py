import numpy as np
import jax
import jax.numpy as jnp
from .ray import Ray
from . import components as comp
from .run import solve_model
from .propagate import (ray_coords_at_plane,
                        propagate_rays,
                        accumulate_transfer_matrices)

import jax.numpy as jnp

import tqdm.auto as tqdm
from functools import partial
import numba

from . import Coords_XY
import jax
import line_profiler

# @jax.jit
def solve_model_fourdstem_wrapper(model: list, 
                                  scan_pos_m: Coords_XY) -> tuple:

    # Unpack model components.
    PointSource = model[0]
    ScanGrid = model[1]
    Descanner = model[2]
    Detector = model[3]

    scan_x, scan_y = scan_pos_m[0], scan_pos_m[1]

    # # Prepare input ray position for this scan point.
    # input_ray_positions = jnp.array([scan_x, scan_y, 0.0, 0.0, 1.0])
    
    ray = Ray(
        x=scan_x,
        y=scan_y,
        dx=0.0,
        dy=0.0,
        _one=1.0,
        z=PointSource.z,
        pathlength=jnp.zeros(1),
    )

    # Create a new Descanner with the current scan offsets.
    new_Descanner = comp.Descanner(
        z=ScanGrid.z,
        descan_error=Descanner.descan_error,
        offset_x=scan_x,
        offset_y=scan_y
    )

    # Make a new model each time:
    current_model = [PointSource, ScanGrid, new_Descanner, Detector]

    #Index and name the model components
    PointSource_idx, ScanGrid_idx, Descanner_idx, Detector_idx = 0, 1, 2, 3

    "VIA A SINGLE RAY AND IT'S JACOBIAN, GET THE TRANSFER MATRICES FOR THE MODEL"
    transfer_matrices = solve_model(ray, current_model)

    total_transfer_matrix = accumulate_transfer_matrices(transfer_matrices, PointSource_idx, Detector_idx)
    scan_grid_to_detector = accumulate_transfer_matrices(transfer_matrices, ScanGrid_idx, Detector_idx)

    detector_to_scan_grid = jnp.linalg.inv(scan_grid_to_detector)
    
    try:
        detector_to_scan_grid = jnp.linalg.inv(scan_grid_to_detector)
    except jnp.linalg.LinAlgError:
        print("scan_grid to Detector Matrix is singular, cannot invert. Returning identity matrix.")
        detector_to_scan_grid = jnp.eye(5)

    return transfer_matrices, total_transfer_matrix, detector_to_scan_grid

@jax.jit
def project_frame_backward(model: list, 
                           det_coords: np.ndarray,
                           det_frame: np.ndarray,
                           scan_pos: Coords_XY) -> np.ndarray:

    PointSource = model[0]
    ScanGrid = model[1]
    semi_conv = PointSource.semi_conv

    # Return all the transfer matrices necessary for us to propagate rays through the system
    # We do this by propagating a single ray through the system, and finding it's gradients
    _, total_transfer_matrix, det_to_scan = solve_model_fourdstem_wrapper(model, scan_pos)

    # Get ray coordinates at the scan from the det
    scan_rays_x, scan_rays_y, semi_conv_mask = ray_coords_at_plane(
        semi_conv, scan_pos, det_coords, total_transfer_matrix, det_to_scan
    )

    det_flat = det_frame.flatten()

    # substitute -1 wherever mask is False - remember that these values must be removed later!
    scan_rays_x = jnp.where(semi_conv_mask, scan_rays_x, -1)
    scan_rays_y = jnp.where(semi_conv_mask, scan_rays_y, -1)
    det_values = jnp.where(semi_conv_mask, det_flat, -1)

    # Convert the ray coordinates to pixel indices.
    scan_y_px, scan_x_px = ScanGrid.metres_to_pixels([scan_rays_x, scan_rays_y])

    return scan_y_px, scan_x_px, det_values


def project_frame_forward(model: list,
                          det_coords: np.ndarray,
                          sample_interpolant: callable,
                          scan_pos: Coords_XY) -> np.ndarray:
     
    PointSource = model[0]
    Detector = model[3]
    semi_conv = PointSource.semi_conv

    # Return all the transfer matrices necessary for us to propagate rays through the system
    # We do this by propagating a single ray through the system, and finding it's gradients
    _, total_transfer_matrix, detector_to_scan = solve_model_fourdstem_wrapper(model, scan_pos)

    # Get ray coordinates at the scan from the detector
    scan_rays_x, scan_rays_y, mask = ray_coords_at_plane(
        semi_conv, scan_pos, det_coords, total_transfer_matrix, detector_to_scan
    )

<<<<<<< HEAD
    # ensure det_coords lives on the device
    #det_coords = jnp.array(det_coords)

    # ensure mask is a JAX array of booleans
    mask = jnp.asarray(mask, dtype=bool)

    # scan_rays_x = scan_rays_x[mask]
    # scan_rays_y = scan_rays_y[mask]
    # build the “scan” points for interpolation
    scan_pts = jnp.stack([scan_rays_y, scan_rays_x], axis=-1)   # (n_rays, 2)

    # interpolate and add 1, then zero‐out invalid rays
    sample_vals = sample_interpolant(scan_pts) + 1.0            # (n_rays,)
    sample_vals = jnp.where(mask, sample_vals, 0.0)

    # compute detector pixel indices for all rays
    det_rays_x = det_coords[:, 0]
    det_rays_y = det_coords[:, 1]
=======
    # ensure mask is a JAX array of booleans
    mask = jnp.asarray(mask, dtype=bool)
>>>>>>> 99949fbc

    scan_pts = jnp.stack([scan_rays_y, scan_rays_x], axis=-1)

<<<<<<< HEAD
    det_pixels_y, det_pixels_x = Detector.metres_to_pixels([det_rays_x, det_rays_y])

    # Select rays that have a slope less than semi_conv 
    # scan_rays_x = scan_rays_x[mask]
    # scan_rays_y = scan_rays_y[mask]
    # det_rays_x = det_coords[mask, 0]
    # det_rays_y = det_coords[mask, 1]

    # scan_pts = np.stack([scan_rays_y, scan_rays_x], axis=-1)

    # # Interpolate the sample intensity at the scan coordinates.
    # sample_vals = sample_interpolant(scan_pts)
=======
    # interpolate and add 1 to avoid zero artefacts in the point image, then zero‐out invalid rays
    sample_vals = sample_interpolant(scan_pts) + 1.0
    sample_vals = jnp.where(mask, sample_vals, 0.0)

    # compute detector pixel indices for all rays
    det_rays_x = det_coords[:, 0]
    det_rays_y = det_coords[:, 1]
>>>>>>> 99949fbc

    # det_pixels_y, det_pixels_x = Detector.metres_to_pixels([det_rays_x, det_rays_y])

    return det_pixels_y, det_pixels_x, sample_vals


def compute_fourdstem_dataset_vmap(model: list,
                                fourdstem_array: jnp.ndarray,
                                sample_interpolant: callable) -> jnp.ndarray:
    
    Detector  = model[-1]
    ScanGrid  = model[1]
    scan_coords = ScanGrid.coords        # shape (n_scan, 2)
    det_coords  = Detector.coords        # shape (n_rays, 2)

    det_y, det_x, vals = jax.vmap(
        lambda sp: project_frame_forward(model, det_coords, sample_interpolant, sp),
        in_axes=0, out_axes=0
    )(scan_coords)

    # build a (n_scan,1)-shaped index to broadcast into the first axis
    scan_idx = jnp.arange(scan_coords.shape[0])[:, None]  # (n_scan,1)

    # scatter each (scan_idx, det_y, det_x) := vals
    fourdstem_array = fourdstem_array.at[scan_idx, det_y, det_x].set(vals)

    return fourdstem_array


def compute_fourdstem_dataset(model: list,
                              fourdstem_array: np.ndarray,
                              sample_interpolant: callable) -> np.ndarray:
    
    Detector = model[-1]
    ScanGrid = model[1]
    scan_coords = ScanGrid.coords
    det_coords = Detector.coords

    for idx in tqdm.trange(fourdstem_array.shape[0], desc='Scan Y', leave=True):
        scan_pos = scan_coords[idx]
        det_pixels_y, det_pixels_x, sample_vals = project_frame_forward(model, det_coords, sample_interpolant, scan_pos)
        fourdstem_array = fourdstem_array.at[idx, det_pixels_y, det_pixels_x].set(sample_vals)
        #fourdstem_array[idx, det_pixels_y, det_pixels_x] = sample_vals
        break
    return fourdstem_array



def compute_scan_grid_rays_and_intensities(model: list,
                                           fourdstem_array: np.ndarray) -> np.ndarray:
    
    ScanGrid = model[1]
    Detector = model[-1]
    det_coords = Detector.coords
    scan_coords = ScanGrid.coords

    sample_px_ys = []
    sample_px_xs = []
    detector_intensities = []

    for idx in tqdm.trange(fourdstem_array.shape[0], desc='Scan Y'):
        scan_pos = scan_coords[idx]
    
        # Compute the backward projection for this scan position.
        sample_px_y, sample_px_x, detector_intensity = project_frame_backward(model, det_coords, fourdstem_array[idx], scan_pos)
        sample_px_ys.append(sample_px_y)
        sample_px_xs.append(sample_px_x)
        detector_intensities.append(detector_intensity)

    return sample_px_ys, sample_px_xs, detector_intensities


@numba.njit
def do_shifted_sum(shifted_sum_image: np.ndarray,
                   flat_sample_y_px: np.ndarray, 
                   flat_sample_x_px: np.ndarray, 
                   flat_detector_intensity: np.ndarray) -> np.ndarray:
    height = shifted_sum_image.shape[0]
    width = shifted_sum_image.shape[1]
    n = flat_sample_y_px.shape[0]
    for i in range(n):
        y = flat_sample_y_px[i]
        x = flat_sample_x_px[i]
        if y >= 0 and y < height and x >= 0 and x < width:
            shifted_sum_image[y, x] += flat_detector_intensity[i]
    return shifted_sum_image<|MERGE_RESOLUTION|>--- conflicted
+++ resolved
@@ -123,54 +123,18 @@
         semi_conv, scan_pos, det_coords, total_transfer_matrix, detector_to_scan
     )
 
-<<<<<<< HEAD
-    # ensure det_coords lives on the device
-    #det_coords = jnp.array(det_coords)
-
     # ensure mask is a JAX array of booleans
     mask = jnp.asarray(mask, dtype=bool)
 
-    # scan_rays_x = scan_rays_x[mask]
-    # scan_rays_y = scan_rays_y[mask]
-    # build the “scan” points for interpolation
-    scan_pts = jnp.stack([scan_rays_y, scan_rays_x], axis=-1)   # (n_rays, 2)
-
-    # interpolate and add 1, then zero‐out invalid rays
-    sample_vals = sample_interpolant(scan_pts) + 1.0            # (n_rays,)
+    scan_pts = jnp.stack([scan_rays_y, scan_rays_x], axis=-1)
+
+    # interpolate and add 1 to avoid zero artefacts in the point image, then zero‐out invalid rays
+    sample_vals = sample_interpolant(scan_pts) + 1.0
     sample_vals = jnp.where(mask, sample_vals, 0.0)
 
     # compute detector pixel indices for all rays
     det_rays_x = det_coords[:, 0]
     det_rays_y = det_coords[:, 1]
-=======
-    # ensure mask is a JAX array of booleans
-    mask = jnp.asarray(mask, dtype=bool)
->>>>>>> 99949fbc
-
-    scan_pts = jnp.stack([scan_rays_y, scan_rays_x], axis=-1)
-
-<<<<<<< HEAD
-    det_pixels_y, det_pixels_x = Detector.metres_to_pixels([det_rays_x, det_rays_y])
-
-    # Select rays that have a slope less than semi_conv 
-    # scan_rays_x = scan_rays_x[mask]
-    # scan_rays_y = scan_rays_y[mask]
-    # det_rays_x = det_coords[mask, 0]
-    # det_rays_y = det_coords[mask, 1]
-
-    # scan_pts = np.stack([scan_rays_y, scan_rays_x], axis=-1)
-
-    # # Interpolate the sample intensity at the scan coordinates.
-    # sample_vals = sample_interpolant(scan_pts)
-=======
-    # interpolate and add 1 to avoid zero artefacts in the point image, then zero‐out invalid rays
-    sample_vals = sample_interpolant(scan_pts) + 1.0
-    sample_vals = jnp.where(mask, sample_vals, 0.0)
-
-    # compute detector pixel indices for all rays
-    det_rays_x = det_coords[:, 0]
-    det_rays_y = det_coords[:, 1]
->>>>>>> 99949fbc
 
     # det_pixels_y, det_pixels_x = Detector.metres_to_pixels([det_rays_x, det_rays_y])
 
